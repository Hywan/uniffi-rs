--- conflicted
+++ resolved
@@ -138,12 +138,8 @@
 
         let ffi_func = FfiFunction {
             name: ffi_name,
-<<<<<<< HEAD
             is_async,
-            ..FFIFunction::default()
-=======
             ..FfiFunction::default()
->>>>>>> d5d88edc
         };
 
         Self {
